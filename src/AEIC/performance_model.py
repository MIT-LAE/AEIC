import numpy as np
import tomllib
import json
import os
import gc
from parsers.PTF_reader import parse_PTF
from parsers.OPF_reader import parse_OPF
from parsers.LTO_reader import parseLTO
from BADA.aircraft_parameters import Bada3AircraftParameters
from BADA.model import Bada3JetEngineModel
from utils import file_location

class PerformanceModel:
    '''Performance model for an aircraft. Contains
        fuel flow, airspeed, ROC/ROD, LTO emissions,
        and OAG schedule'''

    def __init__(self, config_file="IO/default_config.toml"):
        ''' Initializes the performance model by reading the configuration, 
        loading mission data, and setting up performance and engine models.'''
        config_file_loc = file_location(config_file)
        self.config = {}
        with open(config_file_loc, 'rb') as f:
            config_data = tomllib.load(f)
            self.config = {k: v for subdict in config_data.values() for k, v in subdict.items()}

        # Get mission data
        # self.filter_OAG_schedule = filter_OAG_schedule
        mission_file = file_location(
            os.path.join(self.config['missions_folder'], self.config['missions_in_file'])
        )
        with open(mission_file, 'rb') as f:
            all_missions = tomllib.load(f)
            self.missions = all_missions['flight']
        # self.schedule = filter_OAG_schedule()

        # Process input performance data
        self.initialize_performance()

    def initialize_performance(self):
        '''Initializes aircraft performance characteristics from TOML sourcee. 
        Also loads LTO/EDB data and sets up the engine model using BADA3 parameters.'''
        
        self.ac_params = Bada3AircraftParameters()
        # If OPF data input
        if self.config["performance_model_input"] == "OPF":
            opf_params = parse_OPF(
                file_location(self.config["performance_model_input_file"])
            )
            for key in opf_params:
                setattr(self.ac_params, key, opf_params[key])
        # If fuel flow function input
        elif self.config["performance_model_input"] == "PerformanceModel":
            self.read_performance_data()
            ac_params_input = {
                "cas_cruise_lo": self.model_info["speeds"]['cruise']['cas_lo'],
                "cas_cruise_hi": self.model_info["speeds"]['cruise']['cas_hi'],
                "cas_cruise_mach": self.model_info["speeds"]['cruise']['mach'],
            }
            for key in ac_params_input:
                setattr(self.ac_params, key, ac_params_input[key])
        else:
            print("Invalid performance model input provided!")

        # Initialize BADA engine model
        self.engine_model = Bada3JetEngineModel(self.ac_params)
        
    def read_performance_data(self):
        '''Parses the TOML input file containing flight and LTO performance data. 
        Separates model metadata and prepares the data for table generation.'''
        
        # Read and load TOML data 
        with open(file_location(self.config["performance_model_input_file"]), "rb") as f:
            data = tomllib.load(f)

        self.LTO_data = data['LTO_performance']
<<<<<<< HEAD
        if self.config["LTO_input_mode"] == "EDB":
            # Read UID 
            UID = data['LTO_performance']['ICAO_UID']
            # Read EDB file and get engine 
            engine_info = self.get_engine_by_uid(UID, self.config["edb_engine_file"])
            if engine_info is not None:
                self.EDB_data = engine_info
            else:
                ValueError(f"No engine with UID={UID} found.")

        # Read APU data
        apu_name = data['General_Information']['APU_name']
        with open(file_location("engines/APU_data.toml"), "rb") as f:
            APU_data = tomllib.load(f)

        for apu in APU_data.get("APU", []):
            if apu["name"] == apu_name:
                self.APU_data = {
                    "fuel_kg_per_s": apu["fuel_kg_per_s"],
                    "PM10_g_per_kg": apu["PM10_g_per_kg"],
                    "NOx_g_per_kg": apu["NOx_g_per_kg"],
                    "CO_g_per_kg": apu["CO_g_per_kg"],
                    "HC_g_per_kg": apu["HC_g_per_kg"],
                }
            else:
                self.APU_data = {
                    "fuel_kg_per_s": 0.0,
                    "PM10_g_per_kg": 0.0,
                    "NOx_g_per_kg": 0.0,
                    "CO_g_per_kg": 0.0,
                    "HC_g_per_kg": 0.0,
                }
        

        self.create_performance_table(data['flight_performance']['data'])

=======
        self.create_performance_table(data['flight_performance'])
>>>>>>> 942f7d68
        del data["LTO_performance"]
        del data["flight_performance"]
        self.model_info = data

    def create_performance_table(self, data_dict):
        """
        Dynamically creates a multidimensional performance table
        where fuel flow is a function of input variables such as
        flight level, true airspeed, rate of climb/descent, and mass.

<<<<<<< HEAD
        # TODO: need to somehow do this dynamically since not certain that col order is the same/more values
        self.fuel_flow_values = np.array([row[0] for row in data])
        # self.EI_NOx_values = np.array([row[5] for row in data])
        fl_values = sorted(set(row[1] for row in data))
        tas_values = sorted(set(row[2] for row in data))
        rocd_values = sorted(set(row[3] for row in data))
        mass_values = sorted(set(row[4] for row in data))
        
        
        # Create mapping dictionaries for fast lookups
        fl_indices = {val: idx for idx, val in enumerate(fl_values)}
        tas_indices = {val: idx for idx, val in enumerate(tas_values)}
        rocd_indices = {val: idx for idx, val in enumerate(rocd_values)}
        mass_indices = {val: idx for idx, val in enumerate(mass_values)}
        
        shape = (len(fl_values), len(tas_values), len(rocd_values), len(mass_values))
=======
        Parameters
        ----------
        data_dict : dict
            Dictionary containing keys 'cols' and 'data' from the input TOML.
        """

        cols = data_dict["cols"]
        data = data_dict["data"]

        # Identify output column (we assume it's the first column or explicitly labeled as fuel flow)
        try:
            output_col_idx = cols.index("FUEL_FLOW")  # Output is fuel flow
        except ValueError:
            raise ValueError("FUEL_FLOW column not found in performance data.")

        input_col_names = [c for i, c in enumerate(cols) if i != output_col_idx]

        # Extract and sort unique values for each input dimension
        input_values = {col: sorted(set(row[cols.index(col)] for row in data)) for col in input_col_names}
        input_indices = {col: {val: idx for idx, val in enumerate(input_values[col])} for col in input_col_names}

        # Prepare multidimensional shape and index arrays
        shape = tuple(len(input_values[col]) for col in input_col_names)
>>>>>>> 942f7d68
        fuel_flow_array = np.empty(shape)

        # Get index arrays for each input variable
        index_arrays = [
            np.array([input_indices[col][row[cols.index(col)]] for row in data])
            for col in input_col_names
        ]
        index_arrays = tuple(index_arrays)

        # Extract output (fuel flow) values
        fuel_flow = np.array([row[output_col_idx] for row in data])

        # Assign to multidimensional array using advanced indexing
        fuel_flow_array[index_arrays] = fuel_flow

        # Save results
        self.performance_table = fuel_flow_array
        self.performance_table_cols = [input_values[col] for col in input_col_names]
        self.performance_table_colnames = input_col_names  # Save for external reference

    def get_engine_by_uid(self, uid: str, toml_path: str) -> dict:
        """
        Reads a TOML file containing multiple [[engine]] tables, finds and returns
        the engine dict whose 'UID' field matches the given uid. After locating
        the matching table, the entire TOML parse tree is deleted to free memory.

        Parameters
        ----------
        uid : str
            The UID string to search for (e.g. "1RR021").
        toml_path : str
            Path to the TOML file to read.

        Returns
        -------
        dict or None
            The dict corresponding to the matching [[engine]] table if found;
            otherwise, None.
        """
        # Open and parse the TOML file
        edb_file_loc = file_location(toml_path)
        with open(edb_file_loc, 'rb') as f:
            data = tomllib.load(f)

        # data["engine"] is a list of dicts (one per [[engine]] table)
        engines = data.get("engine", [])

        # Search for the matching UID
        match = None
        for engine in engines:
            if engine.get("UID") == uid:
                match = engine
                break

        # Remove the parsed data from memory
        del data
        del engines
        gc.collect()

        return match

<|MERGE_RESOLUTION|>--- conflicted
+++ resolved
@@ -74,7 +74,6 @@
             data = tomllib.load(f)
 
         self.LTO_data = data['LTO_performance']
-<<<<<<< HEAD
         if self.config["LTO_input_mode"] == "EDB":
             # Read UID 
             UID = data['LTO_performance']['ICAO_UID']
@@ -111,9 +110,7 @@
 
         self.create_performance_table(data['flight_performance']['data'])
 
-=======
         self.create_performance_table(data['flight_performance'])
->>>>>>> 942f7d68
         del data["LTO_performance"]
         del data["flight_performance"]
         self.model_info = data
@@ -124,24 +121,6 @@
         where fuel flow is a function of input variables such as
         flight level, true airspeed, rate of climb/descent, and mass.
 
-<<<<<<< HEAD
-        # TODO: need to somehow do this dynamically since not certain that col order is the same/more values
-        self.fuel_flow_values = np.array([row[0] for row in data])
-        # self.EI_NOx_values = np.array([row[5] for row in data])
-        fl_values = sorted(set(row[1] for row in data))
-        tas_values = sorted(set(row[2] for row in data))
-        rocd_values = sorted(set(row[3] for row in data))
-        mass_values = sorted(set(row[4] for row in data))
-        
-        
-        # Create mapping dictionaries for fast lookups
-        fl_indices = {val: idx for idx, val in enumerate(fl_values)}
-        tas_indices = {val: idx for idx, val in enumerate(tas_values)}
-        rocd_indices = {val: idx for idx, val in enumerate(rocd_values)}
-        mass_indices = {val: idx for idx, val in enumerate(mass_values)}
-        
-        shape = (len(fl_values), len(tas_values), len(rocd_values), len(mass_values))
-=======
         Parameters
         ----------
         data_dict : dict
@@ -165,7 +144,6 @@
 
         # Prepare multidimensional shape and index arrays
         shape = tuple(len(input_values[col]) for col in input_col_names)
->>>>>>> 942f7d68
         fuel_flow_array = np.empty(shape)
 
         # Get index arrays for each input variable
