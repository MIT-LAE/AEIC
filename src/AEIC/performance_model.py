--- conflicted
+++ resolved
@@ -2,16 +2,6 @@
 
 import numpy as np
 import tomllib
-<<<<<<< HEAD
-import json
-import os
-import gc
-from parsers.PTF_reader import parse_PTF
-from parsers.OPF_reader import parse_OPF
-from parsers.LTO_reader import parseLTO
-from BADA.aircraft_parameters import Bada3AircraftParameters
-from BADA.model import Bada3JetEngineModel
-=======
 
 from BADA.aircraft_parameters import Bada3AircraftParameters
 from BADA.model import Bada3JetEngineModel
@@ -19,7 +9,6 @@
 from parsers.OPF_reader import parse_OPF
 
 # from src.missions.OAG_filter import filter_OAG_schedule
->>>>>>> 9b141c6d
 from utils import file_location
 
 
@@ -81,15 +70,11 @@
 
         # Initialize BADA engine model
         self.engine_model = Bada3JetEngineModel(self.ac_params)
-<<<<<<< HEAD
-        
-=======
 
         if self.config["LTO_input_mode"] == "input_file":
             # Load LTO data
             self.LTO_data = parseLTO(self.config['LTO_input_file'])
 
->>>>>>> 9b141c6d
     def read_performance_data(self):
         '''Parses the TOML input file containing flight and LTO performance data.
         Separates model metadata and prepares the data for table generation.'''
@@ -193,7 +178,6 @@
         # Save results
         self.performance_table = fuel_flow_array
         self.performance_table_cols = [input_values[col] for col in input_col_names]
-<<<<<<< HEAD
         self.performance_table_colnames = input_col_names  # Save for external reference
 
     def get_engine_by_uid(self, uid: str, toml_path: str) -> dict:
@@ -237,6 +221,3 @@
 
         return match
 
-=======
-        self.performance_table_colnames = input_col_names  # Save for external reference
->>>>>>> 9b141c6d
