--- conflicted
+++ resolved
@@ -9,7 +9,6 @@
     nautmiles_to_meters,
 )
 from utils.weather_utils import compute_ground_speed
-<<<<<<< HEAD
 import pandas as pd
 from typing import Tuple, List
 from numpy.typing import NDArray
@@ -38,19 +37,6 @@
         crz_FL_inds (list[int]): Indices of the flight levels bounding the const. altitude cruise FL.
         zero_roc_mask (NDArray[bool]): mask on the rate-of-climb data; True only where ROC = 0.
     """
-    def __init__(self, ac_performance:PerformanceModel, mission, optimize_traj:bool, iterate_mass:bool, 
-                 startMass:float=-1, pctStepClm:float=0.01, pctStepCrz:float=0.01, pctStepDes:float=0.01, 
-                 fuel_LHV:float=43.8e6):
-        super().__init__(ac_performance, mission, optimize_traj, iterate_mass, startMass=startMass)
-        
-        # Define discretization of each phase in steps as a percent of the overall distance/altitude change
-=======
-
-
-class LegacyTrajectory(Trajectory):
-    '''Model for determining flight trajectories using the legacy method
-    from AEIC v2.
-    '''
 
     def __init__(
         self,
@@ -59,10 +45,11 @@
         optimize_traj: bool,
         iterate_mass: bool,
         startMass: float = -1,
-        pctStepClm=0.01,
-        pctStepCrz=0.01,
-        pctStepDes=0.01,
-        fuel_LHV=43.8e6,
+        pctStepClm:float=0.01,
+        pctStepCrz:float=0.01,
+        pctStepDes:float=0.01, 
+                
+        fuel_LHV:float=43.8e6,
     ):
         super().__init__(
             ac_performance, mission, optimize_traj, iterate_mass, startMass=startMass
@@ -70,7 +57,6 @@
 
         # Define discretization of each phase in steps as a percent of
         # the overall distance/altitude change
->>>>>>> 9b141c6d
         self.pctStepClm = pctStepClm
         self.pctStepCrz = pctStepCrz
         self.pctStepDes = pctStepDes
@@ -131,11 +117,7 @@
         self.__get_zero_roc_index()
 
     def climb(self):
-<<<<<<< HEAD
         """ Function called by ``fly_flight_iteration()`` to simulate climb """
-=======
-        '''Function called by `fly_flight_iteration()` to simulate climb'''
->>>>>>> 9b141c6d
         dAlt = (self.crz_start_altitude - self.clm_start_altitude) / (self.NClm - 1)
         if dAlt < 0:
             raise ValueError(
@@ -149,14 +131,8 @@
         self.__legacy_climb()
 
     def cruise(self):
-<<<<<<< HEAD
         """ Function called by ``fly_flight_iteration()`` to simulate cruise """
         # Start cruise at end-of-climb position and mass (fuel flow, TAS will be replaced)
-=======
-        '''Function called by `fly_flight_iteration()` to simulate cruise'''
-        # Start cruise at end-of-climb position and mass
-        # (fuel flow, TAS will be replaced)
->>>>>>> 9b141c6d
         for field in self.traj_data.dtype.names:
             self.traj_data[field][self.NClm] = self.traj_data[field][self.NClm - 1]
 
@@ -192,14 +168,8 @@
         self.__legacy_cruise(dGD)
 
     def descent(self):
-<<<<<<< HEAD
         """ Function called by ``fly_flight_iteration()`` to simulate descent """
         # Start descent at end-of-cruise position and mass (fuel flow, TAS will be replaced)
-=======
-        '''Function called by `fly_flight_iteration()` to simulate descent'''
-        # Start descent at end-of-cruise position and mass (fuel flow,
-        # TAS will be replaced)
->>>>>>> 9b141c6d
         for field in self.traj_data.dtype.names:
             self.traj_data[field][self.NClm + self.NCrz] = self.traj_data[field][
                 self.NClm + self.NCrz - 1
@@ -219,24 +189,13 @@
         self.__legacy_descent()
 
     def calc_starting_mass(self):
-<<<<<<< HEAD
-        """ Calculates the starting mass using AEIC v2 methods. Sets both starting mass and non-reserve/hold/divert fuel mass """
-=======
         '''Calculates the starting mass using AEIC v2 methods.
         Sets both starting mass and non-reserve/hold/divert fuel mass'''
->>>>>>> 9b141c6d
         # Use the highest value of mass per AEIC v2 method
         mass_ind = [len(self.ac_performance.performance_table_cols[-1]) - 1]
         # crz_mass = np.array(self.ac_performance.performance_table_cols[-1])[mass_ind]
 
         subset_performance = self.ac_performance.performance_table[
-<<<<<<< HEAD
-            np.ix_(self.crz_FL_inds,                                           # axis 0: flight levels
-                   np.arange(self.ac_performance.performance_table.shape[1]),  # axis 1: all TAS's
-                   np.where(self.zero_roc_mask)[0],                            # axis 2: ROC ≈ 0
-                   mass_ind,                                                   # axis 3: high mass value
-          )
-=======
             np.ix_(
                 self.crz_FL_inds,
                 # axis 0: flight levels
@@ -247,7 +206,6 @@
                 mass_ind,
                 # axis 3: high mass value
             )
->>>>>>> 9b141c6d
         ]
 
         non_zero_mask = np.any(subset_performance != 0, axis=(0, 2, 3))
@@ -330,7 +288,6 @@
     # PRIVATE METHODS #
     ###################
     def __calc_crz_FLs(self):
-<<<<<<< HEAD
         """ Get the bounding cruise flight levels (for which data exists) """
         # Get the two flight levels in data closest to the cruise FL
         self.crz_FL_inds = self.__search_flight_levels_ind(self.crz_FL)
@@ -347,19 +304,6 @@
         Returns:
             (list[int]) List containing the indices of the FLs in the performance data that bound the given FL.
         """
-=======
-        '''Get the bounding cruise flight levels (for which data exists)'''
-        # Get the two flight levels in data closest to the cruise FL
-        self.crz_FL_inds = self.__search_flight_levels_ind(self.crz_FL)
-        self.crz_FLs = np.array(self.ac_performance.performance_table_cols[0])[
-            self.crz_FL_inds
-        ]
-
-    def __search_flight_levels_ind(self, FL):
-        '''Searches the valid flight levels in the performance model for
-        the indices bounding a known FL value.
-        '''
->>>>>>> 9b141c6d
         FL_ind_high = np.searchsorted(self.ac_performance.performance_table_cols[0], FL)
 
         if FL_ind_high == 0:
@@ -374,7 +318,6 @@
         FL_ind_low = FL_ind_high - 1
         FLs = [FL_ind_low, FL_ind_high]
         return FLs
-<<<<<<< HEAD
     
     
     def __search_TAS_ind(self, tas:float) -> List[float]:
@@ -389,17 +332,6 @@
         """
         tas_ind_high = np.searchsorted(self.ac_performance.performance_table_cols[1], tas)
         
-=======
-
-    def __search_TAS_ind(self, tas):
-        '''Searches the valid tas in the performance model for the indices bounding a
-        known tas value.
-        '''
-        tas_ind_high = np.searchsorted(
-            self.ac_performance.performance_table_cols[1], tas
-        )
-
->>>>>>> 9b141c6d
         if tas_ind_high == 0:
             raise ValueError(
                 f"Aircraft is trying to fly below minimum cruise altitude(FL {tas:.2f})"
@@ -412,7 +344,6 @@
         tas_ind_low = tas_ind_high - 1
         tass = [tas_ind_low, tas_ind_high]
         return tass
-<<<<<<< HEAD
     
     
     def __search_mass_ind(self, mass:float) -> List[float]:
@@ -427,17 +358,6 @@
         """
         mass_ind_high = np.searchsorted(self.ac_performance.performance_table_cols[-1], mass)
         
-=======
-
-    def __search_mass_ind(self, mass):
-        '''Searches the valid mass values in the performance model
-        for the indices bounding a known mass value.
-        '''
-        mass_ind_high = np.searchsorted(
-            self.ac_performance.performance_table_cols[-1], mass
-        )
-
->>>>>>> 9b141c6d
         if mass_ind_high == 0:
             raise ValueError('Aircraft is trying to fly below minimum mass')
         if mass_ind_high == len(self.ac_performance.performance_table_cols[0]):
@@ -446,7 +366,6 @@
         mass_ind_low = mass_ind_high - 1
         masses = [mass_ind_low, mass_ind_high]
         return masses
-<<<<<<< HEAD
         
         
     def __get_zero_roc_index(self, roc_zero_tol:float=1e-6) -> None:
@@ -460,18 +379,6 @@
         
     def __calc_FL_interp_vals(self, i:int, alt:float, roc_perf:NDArray[np.float64]) -> Tuple[float, ...]:
         """Computes the state values that depend only on flight level. These include
-=======
-
-    def __get_zero_roc_index(self, roc_zero_tol=1e-6):
-        '''Get the index along the ROC axis of performance where ROC == 0'''
-        self.zero_roc_mask = (
-            np.abs(np.array(self.ac_performance.performance_table_cols[2]))
-            < roc_zero_tol
-        )
-
-    def __calc_FL_interp_vals(self, i, alt, roc_perf):
-        '''Computes the state values that depend only on flight level. These include
->>>>>>> 9b141c6d
         true airspeed (TAS) and fuel flow (ff). Rate of climb (roc) is also only
         dependent on FL in descent.
 
@@ -525,13 +432,8 @@
         ff_vals = filter_order_duplicates(non_zero_ff_vals)
 
         roc_vals = filter_order_duplicates(non_zero_roc_vals)
-<<<<<<< HEAD
-        
-        # Interpolate to get TAS, fuel flow, and ROC
-=======
 
         # Interpolate to get TAS and fuel flow
->>>>>>> 9b141c6d
         if len(tas_vals) == 1:
             tas_interp = tas_vals[0]
         else:
@@ -548,7 +450,6 @@
             roc_interp = roc_vals[0] + fl_weighting * (roc_vals[1] - roc_vals[0])
 
         return tas_interp, ff_interp, roc_interp
-<<<<<<< HEAD
     
     
     def __calc_tas_crz(self, i:int, alt:float, roc_perf:NDArray[np.float64]) -> Tuple[float, ...]:
@@ -562,11 +463,6 @@
         Returns:
             Tuple[float]: Interpolated TAS and weighting used in linear interpolation.
         """
-=======
-
-    def __calc_tas_crz(self, i, alt, roc_perf):
-        '''Computes the TAS that depend only on flight level for cruise'''
->>>>>>> 9b141c6d
         FL = meters_to_feet(alt) / 100
         self.traj_data['FLs'][i] = FL
 
@@ -593,7 +489,6 @@
             tas_interp = tas_vals[0] + fl_weighting * (tas_vals[1] - tas_vals[0])
 
         return tas_interp, fl_weighting
-<<<<<<< HEAD
         
         
     def __calc_roc_climb(self, i:int, FL:float, seg_start_mass:float, roc_perf:NDArray[np.float64], 
@@ -613,14 +508,6 @@
         Returns:
             float: Rate of climb at the point of interest.
         """
-=======
-
-    def __calc_roc_climb(self, i, FL, seg_start_mass, roc_perf, rocs):
-        '''Calculates rate of climb (roc) given flight level and mass given a
-        subset of overall performance data (limited to roc > 0 or roc < 0 in
-        `roc_perf`)
-        '''
->>>>>>> 9b141c6d
         # Get bounding flight levels
         FL_inds = self.__search_flight_levels_ind(FL)
         bounding_fls = np.array(self.ac_performance.performance_table_cols[0])[FL_inds]
@@ -654,33 +541,22 @@
             ii = np.where(bounding_fls == fls[kk])[0][0]
             jj = np.where(bounding_mass == masses[kk])[0][0]
             roc_mat[ii, jj] = rocs[kk]
-<<<<<<< HEAD
         
         # Get the precomputed flight-level interpolation weighting
         fl_weight = self.traj_data['FL_weight'][i]
         
         # Calculate the mass-based interpolation weighting
-        mass_weight = (seg_start_mass - bounding_mass[0]) / (bounding_mass[1] - bounding_mass[0])
-            
-        # Perform bilinear interpolation
-        roc_1 = roc_mat[0, 0] + (roc_mat[1,0] - roc_mat[0,0]) * fl_weight
-        roc_2 = roc_mat[0, 1] + (roc_mat[1,1] - roc_mat[0,1]) * fl_weight
-        
-=======
-
-        fl_weight = self.traj_data['FL_weight'][i]
         mass_weight = (seg_start_mass - bounding_mass[0]) / (
             bounding_mass[1] - bounding_mass[0]
         )
 
+        # Perform bilinear interpolation
         roc_1 = roc_mat[0, 0] + (roc_mat[1, 0] - roc_mat[0, 0]) * fl_weight
         roc_2 = roc_mat[0, 1] + (roc_mat[1, 1] - roc_mat[0, 1]) * fl_weight
 
->>>>>>> 9b141c6d
         roc = roc_1 + (roc_2 - roc_1) * mass_weight
         
         return roc
-<<<<<<< HEAD
     
     
     def __calc_ff_cruise(self, i:int, seg_start_mass:float, crz_perf:NDArray[np.float64]) -> float:
@@ -691,15 +567,6 @@
             i (int): Index of current point in ``traj_data``.
             seg_start_mass (float): Starting mass of the climb segment.
             crz_perf (NDArray[np.float64]): Performance data limited to ROC=0.
-=======
-
-    def __calc_ff_cruise(self, i, seg_start_mass, crz_perf):
-        '''Calculates rate of climb (roc) given flight level and mass given a
-        subset of overall performance data (limited to roc > 0 or roc < 0 in
-        `roc_perf`)
-        '''
-        # Get bounding mass values
->>>>>>> 9b141c6d
 
         Returns:
             float: Cruise fuel flow rate at the point of interest.
@@ -734,16 +601,17 @@
             ii = np.where(self.crz_FLs == fls[kk])[0][0]
             jj = np.where(bounding_mass == masses[kk])[0][0]
             ff_mat[ii, jj] = ffs[kk]
-<<<<<<< HEAD
             
         # Get flight level and mass weights for interpolation
         fl_weight = self.traj_data['FL_weight'][i]
-        mass_weight = (seg_start_mass - bounding_mass[0]) / (bounding_mass[1] - bounding_mass[0])
-            
+        mass_weight = (seg_start_mass - bounding_mass[0]) / (
+            bounding_mass[1] - bounding_mass[0]
+        )
+
         # Perform bilinear interpolation
-        ff_1 = ff_mat[0, 0] + (ff_mat[1,0] - ff_mat[0,0]) * fl_weight
-        ff_2 = ff_mat[0, 1] + (ff_mat[1,1] - ff_mat[0,1]) * fl_weight
-        
+        ff_1 = ff_mat[0, 0] + (ff_mat[1, 0] - ff_mat[0, 0]) * fl_weight
+        ff_2 = ff_mat[0, 1] + (ff_mat[1, 1] - ff_mat[0, 1]) * fl_weight
+
         ff = ff_1 + (ff_2 - ff_1) * mass_weight
         return ff
         
@@ -752,23 +620,6 @@
         """ Computes state over the climb segment using AEIC v2 methods 
         based on BADA-3 formulas. 
         """
-=======
-
-        fl_weight = self.traj_data['FL_weight'][i]
-        mass_weight = (seg_start_mass - bounding_mass[0]) / (
-            bounding_mass[1] - bounding_mass[0]
-        )
-
-        ff_1 = ff_mat[0, 0] + (ff_mat[1, 0] - ff_mat[0, 0]) * fl_weight
-        ff_2 = ff_mat[0, 1] + (ff_mat[1, 1] - ff_mat[0, 1]) * fl_weight
-
-        ff = ff_1 + (ff_2 - ff_1) * mass_weight
-        return ff
-
-    def __legacy_climb(self):
-        '''Computes state over the climb segment using AEIC v2 methods
-        based on BADA-3 formulas'''
->>>>>>> 9b141c6d
         # Create a mask for ROC limiting to only positive values (climb)
         pos_roc_mask = np.array(self.ac_performance.performance_table_cols[2]) > 0
 
@@ -846,16 +697,6 @@
             segment_fuel += accel_fuel
 
             # Update the state vector
-<<<<<<< HEAD
-            self.traj_data['fuelMass'][i+1] = self.traj_data['fuelMass'][i] - segment_fuel
-            self.traj_data['acMass'][i+1] = self.traj_data['acMass'][i] - segment_fuel
-            self.traj_data['groundDist'][i+1] = self.traj_data['groundDist'][i] + dist
-            self.traj_data['flightTime'][i+1] = self.traj_data['flightTime'][i] + segment_time   
-            
-            
-    def __legacy_cruise(self, dGD:float) -> None:
-        """ Computes state over cruise segment using AEIC v2 methods based on BADA-3 formulas """
-=======
             self.traj_data['fuelMass'][i + 1] = (
                 self.traj_data['fuelMass'][i] - segment_fuel
             )
@@ -865,10 +706,9 @@
                 self.traj_data['flightTime'][i] + segment_time
             )
 
-    def __legacy_cruise(self, dGD):
-        '''Computes state over cruise segment using AEIC v2 methods
-        based on BADA-3 formulas'''
->>>>>>> 9b141c6d
+    def __legacy_cruise(self, dGD:float) -> None:
+        """Computes state over cruise segment using AEIC v2 methods
+        based on BADA-3 formulas"""
         subset_performance = self.ac_performance.performance_table[
             np.ix_(
                 self.crz_FL_inds,
@@ -915,17 +755,6 @@
             segment_fuel = ff * segment_time
 
             # Set aircraft state values
-<<<<<<< HEAD
-            self.traj_data['fuelFlow'][i+1] = ff
-            self.traj_data['fuelMass'][i+1] = self.traj_data['fuelMass'][i] - segment_fuel
-            self.traj_data['acMass'][i+1] = self.traj_data['acMass'][i] - segment_fuel
-           
-            self.traj_data['flightTime'][i+1] = self.traj_data['flightTime'][i] + segment_time   
-            
-            
-    def __legacy_descent(self) -> None:
-        """ Computes state over the descent segment using AEIC v2 methods based on BADA-3 formulas """
-=======
             self.traj_data['fuelFlow'][i + 1] = ff
             self.traj_data['fuelMass'][i + 1] = (
                 self.traj_data['fuelMass'][i] - segment_fuel
@@ -936,10 +765,9 @@
                 self.traj_data['flightTime'][i] + segment_time
             )
 
-    def __legacy_descent(self):
-        '''Computes state over the descent segment using AEIC v2
-        methods based on BADA-3 formulas'''
->>>>>>> 9b141c6d
+    def __legacy_descent(self) -> None:
+        """Computes state over the descent segment using AEIC v2
+        methods based on BADA-3 formulas"""
         startN = self.NClm + self.NCrz
         endN = startN + self.NDes
 
