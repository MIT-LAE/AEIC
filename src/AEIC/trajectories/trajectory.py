--- conflicted
+++ resolved
@@ -1,6 +1,9 @@
 import numpy as np
 from pyproj import Geod
-<<<<<<< HEAD
+
+from AEIC.performance_model import PerformanceModel
+from utils.helpers import nautmiles_to_meters
+from pyproj import Geod
 class Trajectory:    
     """Parent class for all trajectory implementations in AEIC. Contains overall ``fly_flight`` logic.
     
@@ -61,25 +64,6 @@
     """
     def __init__(self, ac_performance:PerformanceModel, mission, optimize_traj:bool, iterate_mass:bool, startMass:float=-1, 
                  max_mass_iters:int=5, mass_iter_reltol:float=1e-2) -> None:
-=======
-
-from AEIC.performance_model import PerformanceModel
-
-
-class Trajectory:
-    '''Model for determining flight trajectories.'''
-
-    def __init__(
-        self,
-        ac_performance: PerformanceModel,
-        mission,
-        optimize_traj: bool,
-        iterate_mass: bool,
-        startMass: float = -1,
-        max_mass_iters=5,
-        mass_iter_reltol=1e-2,
-    ):
->>>>>>> 3f83d9bc
         # Save A/C performance model and the mission to be flown
         # NOTE: Currently assume that `mission` comes in as a dictionary with
         # the format of a single flight
@@ -133,10 +117,8 @@
         self.clm_start_altitude = None
         self.crz_start_altitude = None
         self.des_start_altitude = None
-<<<<<<< HEAD
-        self.des_end_altitude   = None
-        
-        
+        self.des_end_altitude = None
+
     def fly_flight(self, **kwargs) -> None:
         """Top-level function that initiates and runs flights.
         
@@ -145,11 +127,6 @@
                 being used.
         
         """
-=======
-        self.des_end_altitude = None
-
-    def fly_flight(self, **kwargs):
->>>>>>> 3f83d9bc
         # Initialize data array as numpy structured array
         traj_dtype = [
             ('fuelFlow', np.float64, self.Ntot),
@@ -201,7 +178,6 @@
             self.fly_flight_iteration(**kwargs)
 
     def fly_flight_iteration(self, **kwargs):
-<<<<<<< HEAD
         """ Function for running a single flight iteration. In non-weight-iterating mode,
         only runs once. `kwargs` used to pass in relevent optimization variables in 
         applicable cases.  
@@ -213,15 +189,6 @@
         Returns:
             (float) Difference in fuel burned and calculated required fuel mass.
         """
-=======
-        '''Function for running a single flight iteration. In non-weight-iterating mode
-        only runs once. `kwargs` used to pass in relevent optimization variables in
-        applicable cases.
-        Returns:
-            - `mass_residual`: Difference in fuel burned and calculated required
-                    fuel mass
-        '''
->>>>>>> 3f83d9bc
         self.current_mass = self.starting_mass
 
         for field in self.traj_data.dtype.names:
@@ -267,5 +234,4 @@
         pass
 
     def calc_starting_mass(self):
-        pass
-    +        pass